--- conflicted
+++ resolved
@@ -461,11 +461,7 @@
                 />
                 <MarkdownEditor
                   name="request-description"
-<<<<<<< HEAD
-                  placeholder="A Markdown description of this request."
-=======
                   placeholder="Request description"
->>>>>>> dd8ccfe2
                   defaultValue={activeRequest.description}
                   onChange={(description) =>
                     updateRequest.mutate({ id: activeRequestId, update: { description } })
